--- conflicted
+++ resolved
@@ -1,4 +1,3 @@
-<<<<<<< HEAD
 # 🦜🕸️LangGraph
 
 ⚡ Building language agents as graphs ⚡
@@ -9,17 +8,6 @@
 It extends the [LangChain Expression Language](https://python.langchain.com/docs/expression_language/) with the ability to coordinate multiple chains (or actors) across multiple steps of computation in a cyclic manner. 
 It is inspired by [Pregel](https://research.google/pubs/pub37252/) and [Apache Beam](https://beam.apache.org/).
 The current interface exposed is one inspired by [NetworkX](https://networkx.org/documentation/latest/).
-=======
-# `langgraph`
-
-## Get started
-
-`pip install langgraph`
-
-## Overview
-
-LangGraph is an alpha-stage library for building stateful, multi-actor applications with LLMs. It extends the [LangChain Expression Language](https://python.langchain.com/docs/expression_language/) with the ability to coordinate multiple chains (or actors) across multiple steps of computation. It is inspired by [Pregel](https://research.google/pubs/pub37252/) and [Apache Beam](https://beam.apache.org/).
->>>>>>> 8144f159
 
 The main use is for adding **cycles** to your LLM application.
 Crucially, this is NOT a **DAG** framework.
@@ -33,15 +21,16 @@
 pip install langgraph
 ```
 
-<<<<<<< HEAD
 ## Quick Start
-=======
-Channels are used to communicate between chains. Each channel has a value type, an update type, and an update function – which takes a sequence of updates and modifies the stored value. Channels can be used to send data from one chain to another, or to send data from a chain to itself in a future step. LangGraph provides a number of built-in channels:
->>>>>>> 8144f159
 
 Here we will go over an example of recreating the [`AgentExecutor`](https://python.langchain.com/docs/modules/agents/concepts#agentexecutor) class from LangChain.
 The benefits of creating it with LangGraph is that it is more modifiable.
 
+We will also want to install some LangChain packages, as well as [Tavily](https://app.tavily.com/sign-in) to use as an example tool.
+
+```shell
+pip install -U langchain langchain_openai langchainhub tavily-python
+```
 ### Define the LangChain Agent
 
 This is the LangChain agent. 
@@ -49,10 +38,9 @@
 For more information on what is happening here, please see [this documentation](https://python.langchain.com/docs/modules/agents/quick_start).
 
 ```python
-from langchain.chat_models import ChatOpenAI
 from langchain import hub
 from langchain.agents import create_openai_functions_agent
-from langchain_community.chat_models import ChatOpenAI
+from langchain_openai.chat_models import ChatOpenAI
 from langchain_community.tools.tavily_search import TavilySearchResults
 
 tools = [TavilySearchResults(max_results=1)]
@@ -88,13 +76,9 @@
 Let's define the nodes, as well as a function to decide how what conditional edge to take.
 
 ```python
-<<<<<<< HEAD
 from langchain_core.runnables import RunnablePassthrough
 from langchain_core.agents import AgentFinish
 
-=======
-from langgraph import Channel, Pregel
->>>>>>> 8144f159
 
 # Define the agent
 # Note that here, we are using `.assign` to add the output of the agent to the dictionary
