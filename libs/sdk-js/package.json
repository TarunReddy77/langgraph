--- conflicted
+++ resolved
@@ -1,10 +1,6 @@
 {
   "name": "@langchain/langgraph-sdk",
-<<<<<<< HEAD
-  "version": "0.0.46",
-=======
   "version": "0.0.53",
->>>>>>> fc5dde6c
   "description": "Client library for interacting with the LangGraph API",
   "type": "module",
   "packageManager": "yarn@1.22.19",
